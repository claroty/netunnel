#!/usr/bin/env python3
from setuptools import setup, find_packages
import pathlib
HERE = pathlib.Path(__file__).parent
def read(path):
    return (HERE / path).read_text("utf-8").strip()
install_requires = [
    'aiohttp>=3.5.4,<4.0.0',
    'aiofiles>=0.0.4',
<<<<<<< HEAD
    'pymongo<=3.11.2',
    'marshmallow>=2.8,<4',
=======
    'pymongo>=3.8.0',
    'marshmallow<=3.12.2',  # We have temporary backwards compatibility for 2.X, but also support 3.X
>>>>>>> ca86b21f
    'cryptography>=2.8',
    'colorama>=0.2',
    'click',
    'importlib-metadata<=3.4.0'
]
setup(
    name="netunnel",
<<<<<<< HEAD
    version='1.0.6',
=======
    version='1.0.5',
>>>>>>> ca86b21f
    description='A tool to create network tunnels over HTTP/S written in Python 3',
    long_description="\n\n".join((read("README.md"), read("CHANGES.md"))),
    long_description_content_type='text/markdown',
    author='Claroty Open Source',
    author_email='opensource@claroty.com',
    maintainer='Claroty Open Source',
    maintainer_email='opensource@claroty.com',
    url='https://github.com/claroty/netunnel',
    license="Apache 2",
    packages=find_packages(exclude=('*test*',)),
    install_requires=install_requires,
    include_package_data=True,
    classifiers=[
        "Programming Language :: Python",
        "Programming Language :: Python :: 3",
        "Programming Language :: Python :: 3.6",
        "Programming Language :: Python :: 3.7",
        "Programming Language :: Python :: 3.8",
        "Programming Language :: Python :: 3.9",
        "License :: OSI Approved :: Apache Software License",
        "Operating System :: OS Independent",
    ],
    python_requires='>=3.6',
)<|MERGE_RESOLUTION|>--- conflicted
+++ resolved
@@ -7,13 +7,8 @@
 install_requires = [
     'aiohttp>=3.5.4,<4.0.0',
     'aiofiles>=0.0.4',
-<<<<<<< HEAD
     'pymongo<=3.11.2',
     'marshmallow>=2.8,<4',
-=======
-    'pymongo>=3.8.0',
-    'marshmallow<=3.12.2',  # We have temporary backwards compatibility for 2.X, but also support 3.X
->>>>>>> ca86b21f
     'cryptography>=2.8',
     'colorama>=0.2',
     'click',
@@ -21,11 +16,7 @@
 ]
 setup(
     name="netunnel",
-<<<<<<< HEAD
     version='1.0.6',
-=======
-    version='1.0.5',
->>>>>>> ca86b21f
     description='A tool to create network tunnels over HTTP/S written in Python 3',
     long_description="\n\n".join((read("README.md"), read("CHANGES.md"))),
     long_description_content_type='text/markdown',
