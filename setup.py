--- conflicted
+++ resolved
@@ -7,13 +7,8 @@
 install_requires = [
     'aiohttp>=3.5.4,<4.0.0',
     'aiofiles>=0.0.4',
-<<<<<<< HEAD
     'pymongo>=3.8.0,
     'marshmallow<=3.10.0',  # We have temporary backwards compatibility for 2.X, but also support 3.X
-=======
-    'pymongo<=3.11.2',
-    'marshmallow<4.0.0',  # We have temporary backwards compatibility for 2.X, but also support 3.X
->>>>>>> ff045343
     'cryptography>=2.8',
     'colorama>=0.2',
     'click',
